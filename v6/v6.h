--- conflicted
+++ resolved
@@ -61,11 +61,7 @@
 /* Aggregate Custody Signal Definitions */
 #define BP_ACS_REC_TYPE_INDEX           0
 #define BP_ACS_REC_STATUS_INDEX         1
-<<<<<<< HEAD
-#define BP_ACS_ACK_MASK                 0x80        /* if set, then custody successfully transfered */
-=======
-#define BP_ACS_ACK_MASK                 0x80    /* if set, then custody successfully transferred */
->>>>>>> 7d9dc9f5
+#define BP_ACS_ACK_MASK                 0x80        /* if set, then custody successfully transferred */
 
 /* Processing Control Flags */
 #define BP_PCF_FRAGMENT_MASK            0x000001    /* bundle is a fragement */
